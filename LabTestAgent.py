--- conflicted
+++ resolved
@@ -103,11 +103,7 @@
             current_date = datetime.now()
             is_weekend = current_date.weekday() >= 5  # 5=Saturday, 6=Sunday
             
-<<<<<<< HEAD
             prompt = f"""Based on the doctor's specializations: "{json.dumps(self.session_context['doctor_specializations'], indent=2)}"
-=======
-            prompt = f"""Based on the doctor's specializations: "{json.dumps(self.doctor_specializations, indent=2)}"
->>>>>>> 60fa8255
 
             Task: Identify the most appropriate consultation type from the available options:
             {json.dumps(self.consultations, indent=2)}
@@ -164,20 +160,12 @@
             return response
             
         @tool
-<<<<<<< HEAD
         def analyze_patient_history() -> List[str]:
-=======
-        def analyze_patient_history(patient_history: str) -> List[str]:
->>>>>>> 60fa8255
             """
             Analyzes patient history and suggests additional relevant lab tests.
             Returns a list of suggested tests with o_ids and reasons.
             """
-<<<<<<< HEAD
             patient_history = self.session_context.get('patient_history', {})
-
-=======
->>>>>>> 60fa8255
             # First, check if patient_history is already a dict
             if isinstance(patient_history, dict):
                 # Already parsed, no need to do anything
@@ -229,12 +217,8 @@
             response = self.llm.invoke(prompt).content
             return response
 
-<<<<<<< HEAD
         @tool
         def determine_request_priority(doctor_intent: str) -> Dict:
-=======
-        def determine_request_priority(doctor_intent: str, lab_waiting_room: list) -> Dict:
->>>>>>> 60fa8255
             """
             Analyzes the doctor's intent and lab waiting room status to determine the priority score.
             The priority score ranges from -100 to 100, with 0 being the default neutral score.
@@ -246,21 +230,11 @@
             Returns:
                 Dict with priority_score and justification
             """
-<<<<<<< HEAD
-=======
-            # Check how busy the lab is
-            lab_load = len(lab_waiting_room) if lab_waiting_room else 0
->>>>>>> 60fa8255
-            
             prompt = f"""
             Analyze the doctor's message and lab waiting room status to determine a priority score.
             
             Doctor's message: "{doctor_intent}"
-<<<<<<< HEAD
             Current lab load: "{json.dumps(self.session_context.get('lab_waiting_room', []), indent=2)}"
-=======
-            Current lab load: {lab_load} pending test(s)
->>>>>>> 60fa8255
             
             Task: Calculate a priority score from -100 to 100 where:
             - 0 is the default neutral priority
@@ -270,11 +244,7 @@
             Consider these factors:
             1. Explicit urgency keywords (STAT, urgent, emergency, ASAP, critical, etc.)
             2. Medical conditions suggesting urgency (cardiac symptoms, severe pain, etc.)
-<<<<<<< HEAD
             3. Current lab load
-=======
-            3. Current lab load ({lab_load} pending tests)
->>>>>>> 60fa8255
             4. Time-sensitivity of tests requested
             5. Contextual clues about patient condition
             
@@ -384,11 +354,7 @@
                 func=analyze_patient_history,
                 description="THIRD STEP: Analyzes patient history and suggests additional relevant lab tests. Use only after lab test confirmation and if patient history exists.",
             ),
-<<<<<<< HEAD
             Tool(
-=======
-            StructuredTool.from_function(
->>>>>>> 60fa8255
                 name="determine_request_priority",
                 func=determine_request_priority,
                 description="FOURTH STEP: Determines the priority score for the lab request based on doctor's intent and lab waiting room status. Use after tests are confirmed.",
@@ -430,23 +396,13 @@
                     c. Present matches with o_ids
                     d. Ask for confirmation/modifications
                     e. Repeat until approved
-<<<<<<< HEAD
 
                     Step 3 - Patient History Analysis (if available):
                     a. Use analyze_patient_history tool after lab tests are confirmed. The tool receives the patient_history list present in the input data.
                     b. Compare suggested tests with confirmed tests in step 2.
                     c. Present additional suggestions/recommendations with justifications
                     d. Ask which ones to include
-
-=======
-
-                    Step 3 - Patient History Analysis (if available):
-                    a. Use analyze_patient_history tool after lab tests are confirmed. The tool receives the patient_history list present in the input data.
-                    b. Compare suggested tests with confirmed tests in step 2.
-                    c. Present additional suggestions/recommendations with justifications
-                    d. Ask which ones to include
-
->>>>>>> 60fa8255
+                    
                     Step 4 - Priority Determination:
                     a. Use determine_request_priority tool
                     b. Pass the doctor's entire conversation history and lab_waiting_room from input data
@@ -548,27 +504,11 @@
             )
             chat_history = []
         
-        
-<<<<<<< HEAD
         operation_id = self.session_context.get('operation_id')
-=======
-        operation_id = session.get('operation_id')
-        self.doctor_specializations = session.get('doctor_specializations')
-        patient_history = session.get('patient_history')
-        lab_waiting_room = session.get('lab_waiting_room', [])
->>>>>>> 60fa8255
-
         input_data = {
             "input": prompt,
             "operation_id": operation_id,
-<<<<<<< HEAD
             "user_id": user_id
-=======
-            "user_id": user_id,
-            "doctor_specializations": self.doctor_specializations,
-            "patient_history": patient_history,
-            "lab_waiting_room": lab_waiting_room
->>>>>>> 60fa8255
         }
         
         result = self.agent.invoke({
